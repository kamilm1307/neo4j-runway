.PHONY: all format lint test tests free_tests integration_tests help format

# Default target executed when no arguments are given to make.
all: help

test:
	pytest tests

test_integration:
<<<<<<< HEAD
	poetry run pytest tests/integration
=======
	poetry run pytest tests/integration --ignore=tests/integration/code_generation/load_csv
>>>>>>> 9791b40e

test_unit:
	poetry run pytest tests/unit

init:
	poetry install --with dev
	pre-commit install

######################
# LINTING AND FORMATTING
######################

format:
	poetry run ruff format
	poetry run ruff check --select I . --fix

######################
# DOCUMENTATION
######################

docs_preview:
	BUNDLE_GEMFILE=docs/Gemfile bundle exec jekyll serve --source docs/

docs_refresh:
	python3 scripts/refresh_class_documentation.py
	python3 scripts/refresh_function_documentation.py
	python3 scripts/update_docs_version.py

docs_add_example:
	 python3 scripts/add_example_to_docs.py --notebook_path=$(file_path)

######################
# HELP
######################

help:
	@echo '----'
	@echo 'init........................ - initialize the repo for development (must still install Graphviz separately)'
	@echo 'docs_add_example............ - args: file_path, add specified example notebook from the a-s-g93/neo4j-runway-examples/main github repo'
	@echo 'docs_preview................ - preview the local documentation site'
	@echo 'docs_refresh................ - refresh documentation for all public classes and functions'
	@echo 'format...................... - run code formatters'
	@echo 'test........................ - run all unit and integration tests'
	@echo 'test_unit................... - run all free unit tests'
	@echo 'test_integration............ - run all integration tests'<|MERGE_RESOLUTION|>--- conflicted
+++ resolved
@@ -7,11 +7,7 @@
 	pytest tests
 
 test_integration:
-<<<<<<< HEAD
-	poetry run pytest tests/integration
-=======
 	poetry run pytest tests/integration --ignore=tests/integration/code_generation/load_csv
->>>>>>> 9791b40e
 
 test_unit:
 	poetry run pytest tests/unit
