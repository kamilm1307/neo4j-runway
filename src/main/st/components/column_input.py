--- conflicted
+++ resolved
@@ -17,9 +17,6 @@
     # run this last to erase the entry if not wanted
     with c1:
         use_column = st.checkbox(label="use column", key=column_name+"-use-column-button", label_visibility="collapsed", value=True)
-<<<<<<< HEAD
-=======
         # print(column_name, use_column)
->>>>>>> 70fa1368
         if not use_column:
             del st.session_state["USER_GENERATED_INPUT"][column_name]