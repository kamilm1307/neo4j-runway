--- conflicted
+++ resolved
@@ -10,14 +10,9 @@
     """
 
     label: str
-<<<<<<< HEAD
     properties: List[Property] = []
     # unique_constraints: Union[List[Union[str, None]], None] = []
     csv_mapping: str
-=======
-    properties: List[str]
-    unique_constraints: List[str]
->>>>>>> 70fa1368
 
     def __init__(self, *a, **kw) -> None:
         super().__init__(*a, **kw)
@@ -36,17 +31,6 @@
                     # )
         return errors
 
-<<<<<<< HEAD
-    # def validate_unique_constraints(self, csv_columns: List[str]) -> List[Union[str, None]]:
-    #     errors = []
-    #     if self.unique_constraints is not None:
-    #         for prop in self.unique_constraints:
-    #             if prop not in csv_columns:
-    #                 # raise ValueError(
-    #                 errors.append(f"The node {self.label} has a unique constraint {prop} which does not exist in csv columns.")
-    #                 # )
-    #     return errors
-=======
     def validate_unique_constraints(self, csv_columns: List[str]) -> List[Union[str, None]]:
         errors = []
         if self.unique_constraints is not None:
@@ -55,5 +39,4 @@
                     # raise ValueError(
                     errors.append(f"The node {self.label} has a unique constraint {prop} which does not exist in csv columns. {prop} should be removed from node {self.label}.")
                     # )
-        return errors
->>>>>>> 70fa1368
+        return errors