from typing import List, Dict, Union, Any

from pydantic import BaseModel

from property import Property

class Relationship(BaseModel):
    """
    Relationship representation.
    """

    type: str
    properties: List[Property] = []
    # unique_constraints: Union[List[Union[str, None]], None] = []
    source: str
    target: str

    def __init__(self, *a, **kw) -> None:
        super().__init__(*a, **kw)

        if self.properties is None:
            self.properties = []
            self.unique_constraints = []
        if self.unique_constraints is None:
            self.unique_constraints = []

    @property
    def dict(self) -> Dict[str, Union[List[str], str]]:
        pass

    def validate_properties(self, csv_columns: List[str]) -> List[Union[str, None]]:
        errors = []
        if self.properties is not None:
            for prop in self.properties:
                if prop not in csv_columns:
                    # raise ValueError(
                    errors.append(f"The relationship {self.type} has the property {prop} which does not exist in csv columns. {prop} should be removed from relationship {self.type}.")
                        # )
        return errors
    
<<<<<<< HEAD
    # def validate_unique_constraints(self, csv_columns: List[str]) -> List[Union[str, None]]:
    #     errors = []
    #     if self.unique_constraints is not None:
    #         for prop in self.unique_constraints:
    #             if prop not in csv_columns:
    #                 # raise ValueError(
    #                 errors.append(f"The relationship {self.type} has a unique constraint {prop} which does not exist in csv columns.")
    #                 # )
    #     return errors
=======
    def validate_unique_constraints(self, csv_columns: List[str]) -> List[Union[str, None]]:
        errors = []
        if self.unique_constraints is not None:
            for prop in self.unique_constraints:
                if prop not in csv_columns:
                    # raise ValueError(
                    errors.append(f"The relationship {self.type} has a unique constraint {prop} which does not exist in csv columns. {prop} should be removed from relationship {self.type}.")
                    # )
        return errors
>>>>>>> 70fa1368
<|MERGE_RESOLUTION|>--- conflicted
+++ resolved
@@ -38,17 +38,6 @@
                         # )
         return errors
     
-<<<<<<< HEAD
-    # def validate_unique_constraints(self, csv_columns: List[str]) -> List[Union[str, None]]:
-    #     errors = []
-    #     if self.unique_constraints is not None:
-    #         for prop in self.unique_constraints:
-    #             if prop not in csv_columns:
-    #                 # raise ValueError(
-    #                 errors.append(f"The relationship {self.type} has a unique constraint {prop} which does not exist in csv columns.")
-    #                 # )
-    #     return errors
-=======
     def validate_unique_constraints(self, csv_columns: List[str]) -> List[Union[str, None]]:
         errors = []
         if self.unique_constraints is not None:
@@ -57,5 +46,4 @@
                     # raise ValueError(
                     errors.append(f"The relationship {self.type} has a unique constraint {prop} which does not exist in csv columns. {prop} should be removed from relationship {self.type}.")
                     # )
-        return errors
->>>>>>> 70fa1368
+        return errors