--- conflicted
+++ resolved
@@ -15,12 +15,6 @@
 
 system_prompts = {
     "discovery": discovery,
-<<<<<<< HEAD
-    "data_model": data_model
-}
-
-data_model_format = """
-=======
     "data_model": data_model,
     "retry": retry_model
 }
@@ -41,7 +35,6 @@
 # Return suggested Nodes and their properties, relationships and their properties, and uniqueness constraints if any in JSON format.
 
 model_format = """
->>>>>>> 70fa1368
 Return your data model in JSON format. 
 Format nodes as:
 {{
@@ -57,30 +50,9 @@
     "source": <the node this relationship begins>,
     "target": <the node this relationship ends>,
     }}
-<<<<<<< HEAD
-Format your JSON as:
-{{
-"Nodes": {{nodes}},
-"Relationships"{{relationships}}
-}}
-            """
-
-model_generation_rules = """
-Please return an updated graph data model with your suggested improvements in JSON format.
-A uniqueness constraint is what makes the associated node or relationship unique.
-Each node will have at least one unique constraint.
-Each node must have at least one property that acts as a unique identifier.
-If no properties or unique constraints are suggested return an empty list.
-Properties should be exact matches to features in the .csv file.
-Each feature in the .csv file should be used no more than one time!
-Limit each node to at most five properties!
-Do not return the same model!
-"""
-=======
 Format your data model as:
 {{
 "Nodes": [nodes],
 "Relationships": [relationships]
 }}
-"""
->>>>>>> 70fa1368
+"""