--- conflicted
+++ resolved
@@ -88,9 +88,6 @@
                 print("recieved a valid response")
                 valid_response = True
             
-<<<<<<< HEAD
-        return response
-=======
         return response
 
     def get_chain_of_thought_response(self, formatted_prompt: str) -> str:
@@ -127,5 +124,4 @@
 
                 Rules that must be followed:
                 {model_generation_rules}
-                """
->>>>>>> 70fa1368
+                """