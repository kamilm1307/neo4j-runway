[tool.poetry]
name = "neo4j-runway"
version = "0.9.1"
description = "A Python library that contains tools for data discovery, data model generation and ingestion for the Neo4j graph database."
authors = ["Alex Gilmore", "Jason Booth", "Dan Bukowski"]
license = "Apache License, Version 2.0"
readme = "README.md"
keywords = ["graph", "neo4j", "data model"]
classifiers = [
    "Development Status :: 4 - Beta",
    'Intended Audience :: Developers',
    'Operating System :: OS Independent',
    'License :: OSI Approved :: Apache Software License',
    'Programming Language :: Python',
    'Topic :: Software Development :: Libraries :: Python Modules',
    "Programming Language :: Python :: 3",
    "Topic :: Database",
]
exclude = ["tests/*", "images/*", "test.ipynb", "data/", "Makefile", "scripts/*", "notebooks/*"]

[[tool.poetry.packages]]
include = "neo4j_runway"

[tool.poetry.dependencies]
graphviz = "^0.20.1"
instructor = "1.2.0"
ipython = "^8.24.0"
neo4j = "^5.19.0"
numpy = "^1.26.3"
openai = "^1.12.0"
pandas = "^2.0.3"
pydantic = "^2.6.1"
python = "^3.10"
pyyaml = "^6.0.1"
regex = "~2024"


[tool.poetry.group.dev.dependencies]
coverage = "^7.4.3"
ipykernel = "^6.29.5"
mypy = "^1.10.0"
nbconvert= "^7.16.4"
pre-commit = { version = "^3.6.2", python = "^3.10" }
pytest = "^8.3.2"
<<<<<<< HEAD
pytest-mock = "^3.12.0"
=======
>>>>>>> 9791b40e
python-dotenv = "^1.0.1"
ruff = "^0.3.0"
toml = "^0.10.2"
types-PyYAML = "^6.0.12.20240724"

[tool.mypy]
strict = true
ignore_missing_imports = true
allow_subclassing_any = true
disallow_untyped_calls = false
exclude = ["docs", "tests", "scripts", "neo4j_runway/code_generation/generate_ingest.py"]

[tool.ruff]
target-version = "py310"
show-fixes = true

[tool.coverage.paths]
source = ["neo4j_runway"]

[build-system]
requires = ["poetry-core"]
build-backend = "poetry.core.masonry.api"<|MERGE_RESOLUTION|>--- conflicted
+++ resolved
@@ -42,10 +42,7 @@
 nbconvert= "^7.16.4"
 pre-commit = { version = "^3.6.2", python = "^3.10" }
 pytest = "^8.3.2"
-<<<<<<< HEAD
 pytest-mock = "^3.12.0"
-=======
->>>>>>> 9791b40e
 python-dotenv = "^1.0.1"
 ruff = "^0.3.0"
 toml = "^0.10.2"
