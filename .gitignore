test_downloads/
test_output/
dockerfile
private/
images/*.svg
runway-mode-generation-flow-V2.png
test.ipynb
install_certificates_command.py
# docs
docs/.sass-cache
docs/_site
.sass-cache
_site
images/presentation
/data/
notebooks/
*.ipynb
.ruff_cache
<<<<<<< HEAD
=======
prepare_minor_release.sh
prepare_patch_release.sh
>>>>>>> 9791b40e

# Byte-compiled / optimized / DLL files
__pycache__/
*.py[cod]
*$py.class

# C extensions
*.so

# Distribution / packaging
.Python
build/
develop-eggs/
dist/
downloads/
eggs/
.eggs/
lib/
lib64/
parts/
sdist/
var/
wheels/
share/python-wheels/
*.egg-info/
.installed.cfg
*.egg
MANIFEST

# PyInstaller
#  Usually these files are written by a python script from a template
#  before PyInstaller builds the exe, so as to inject date/other infos into it.
*.manifest
*.spec

# Installer logs
pip-log.txt
pip-delete-this-directory.txt

# Unit test / coverage reports
htmlcov/
.tox/
.nox/
.coverage
.coverage.*
.cache
nosetests.xml
coverage.xml
*.cover
*.py,cover
.hypothesis/
.pytest_cache/
cover/

# Translations
*.mo
*.pot

# Django stuff:
*.log
local_settings.py
db.sqlite3
db.sqlite3-journal

# Flask stuff:
instance/
.webassets-cache

# Scrapy stuff:
.scrapy

# Sphinx documentation
docs/_build/

# PyBuilder
.pybuilder/
target/

# Jupyter Notebook
.ipynb_checkpoints

# IPython
profile_default/
ipython_config.py

# pyenv
#   For a library or package, you might want to ignore these files since the code is
#   intended to run in multiple environments; otherwise, check them in:
# .python-version

# pipenv
#   According to pypa/pipenv#598, it is recommended to include Pipfile.lock in version control.
#   However, in case of collaboration, if having platform-specific dependencies or dependencies
#   having no cross-platform support, pipenv may install dependencies that don't work, or not
#   install all needed dependencies.
#Pipfile.lock

# poetry
#   Similar to Pipfile.lock, it is generally recommended to include poetry.lock in version control.
#   This is especially recommended for binary packages to ensure reproducibility, and is more
#   commonly ignored for libraries.
#   https://python-poetry.org/docs/basic-usage/#commit-your-poetrylock-file-to-version-control
#poetry.lock

# PEP 582; used by e.g. github.com/David-OConnor/pyflow
__pypackages__/

# Celery stuff
celerybeat-schedule
celerybeat.pid

# SageMath parsed files
*.sage.py

# Environments
.env
.venv
env/
venv/
ENV/
env.bak/
venv.bak/

# Spyder project settings
.spyderproject
.spyproject

# Rope project settings
.ropeproject

# mkdocs documentation
/site

# mypy
.mypy_cache/
.dmypy.json
dmypy.json

# Pyre type checker
.pyre/

# pytype static type analyzer
.pytype/

# Cython debug symbols
cython_debug/

# PyCharm
#  JetBrains specific template is maintainted in a separate JetBrains.gitignore that can
#  be found at https://github.com/github/gitignore/blob/main/Global/JetBrains.gitignore
#  and can be added to the global gitignore or merged into this file.  For a more nuclear
#  option (not recommended) you can uncomment the following to ignore the entire idea folder.
#.idea/
images/runway-model-generation-flow-V2.png<|MERGE_RESOLUTION|>--- conflicted
+++ resolved
@@ -16,11 +16,8 @@
 notebooks/
 *.ipynb
 .ruff_cache
-<<<<<<< HEAD
-=======
 prepare_minor_release.sh
 prepare_patch_release.sh
->>>>>>> 9791b40e
 
 # Byte-compiled / optimized / DLL files
 __pycache__/
